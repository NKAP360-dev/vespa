// Copyright 2016 Yahoo Inc. Licensed under the terms of the Apache 2.0 license. See LICENSE in the project root.
package com.yahoo.vespa.hosted.node.admin.integrationTests;

import java.util.Iterator;
import java.util.LinkedList;
import java.util.List;

import static org.junit.Assert.assertTrue;

/**
 * Takes in strings representing function calls with their parameters and allows to check whether a subset of calls
 * occurred in a specific order. For example, by calling {@link CallOrderVerifier#add(String)}
 * with A, B, C, D, E, D, A, F, D and G, then {@link CallOrderVerifier#verifyInOrder(String...)} with
 * A, B, D => true,
 * A, D, A => true,
 * C, D, F => true,
 * B, D, A => true
 * B, F, D, A => false,
 * C, B => false
 * @author valerijf
 */
public class CallOrderVerifier {
    private static final int waitForCallOrderTimeout = 60000; //ms

    private final LinkedList<String> callOrder = new LinkedList<>();
    private final Object monitor = new Object();

    public void add(String call) {
        synchronized (monitor) {
            callOrder.add(call);
        }
    }

    public void assertInOrder(String... functionCalls) {
<<<<<<< HEAD
        boolean result = verifyInOrder(1000, functionCalls);
        assertTrue(toString(), result);
=======
        assertInOrderWithAssertMessage("", functionCalls);
    }

    public void assertInOrderWithAssertMessage(String assertMessage, String... functionCalls) {
        boolean inOrder = verifyInOrder(waitForCallOrderTimeout, functionCalls);
        if ( ! inOrder && ! assertMessage.isEmpty())
            System.err.println(assertMessage);
        assertTrue(callOrder.toString(), inOrder);
>>>>>>> 3ac3350b
    }

    /**
     * Checks if list of function calls occur in order given within a timeout
     * @param timeout Max number of milliseconds to check for if function calls occur in order
     * @param functionCalls The expected order of function calls
     * @return true if the actual order of calls was equal to the order provided within timeout, false otherwise.
     */
    private boolean verifyInOrder(long timeout, String... functionCalls) {
        final long startTime = System.currentTimeMillis();
        while (System.currentTimeMillis() - startTime < timeout) {
            if (verifyInOrder(functionCalls)) {
                return true;
            }
            try {
                Thread.sleep(10);
            } catch (InterruptedException e) {
                e.printStackTrace();
            }
        }

        return false;
    }

    private boolean verifyInOrder(String... functionCalls) {
        int pos = 0;
        synchronized (monitor) {
            for (String functionCall : functionCalls) {
                int temp = indexOf(callOrder.listIterator(pos), functionCall);
                if (temp == -1) {
                    return false;
                }
                pos += temp;
            }
        }

        return true;
    }

    /**
     * Finds the first index of needle in haystack after a given position.
     * @param iter Iterator to search in
     * @param search Element to find in iterator
     * @return Index of the next search in  after startPos, -1 if not found
     */
    private int indexOf(Iterator<String> iter, String search) {
        for (int i = 0; iter.hasNext(); i++) {
            if (search.equals(iter.next())) {
                return i;
            }
        }

        return -1;
    }

<<<<<<< HEAD
    @Override
    public String toString() {
        synchronized (monitor) {
            return callOrder.toString();
        }
    }
=======
>>>>>>> 3ac3350b
}<|MERGE_RESOLUTION|>--- conflicted
+++ resolved
@@ -32,10 +32,6 @@
     }
 
     public void assertInOrder(String... functionCalls) {
-<<<<<<< HEAD
-        boolean result = verifyInOrder(1000, functionCalls);
-        assertTrue(toString(), result);
-=======
         assertInOrderWithAssertMessage("", functionCalls);
     }
 
@@ -44,7 +40,6 @@
         if ( ! inOrder && ! assertMessage.isEmpty())
             System.err.println(assertMessage);
         assertTrue(callOrder.toString(), inOrder);
->>>>>>> 3ac3350b
     }
 
     /**
@@ -100,13 +95,10 @@
         return -1;
     }
 
-<<<<<<< HEAD
     @Override
     public String toString() {
         synchronized (monitor) {
             return callOrder.toString();
         }
     }
-=======
->>>>>>> 3ac3350b
 }